--- conflicted
+++ resolved
@@ -77,7 +77,7 @@
 
 .. note::
 
-    You can choose between different formats to store your documents when using the file-based backend, using e.g. the `json`, `pickle` or `marshal` Python libraries. Choose the document format when creating the backend by passing a configuration dictionary, e.g. ``backend = FileBackend("./my-db", {'serializer_class': 'pickle'})`` (``'serializer_class'`` can also be ``'json'`` or ``'marshal'``). By default, all documents will be stored as gzipped JSON files.
+   You can choose between different formats to store your documents when using the file-based backend, using e.g. the `json`, `pickle` or `marshal` Python libraries. By default, all documents will be stored as gzipped JSON files.
 
 .. warning::
 
@@ -105,9 +105,9 @@
     #Will commit changes to disk
     backend.commit()
 
-.. note::
-
-    Use the :py:meth:`Backend.begin <blitzdb.backends.file.Backend.begin>` function to start a new database transaction and the :py:meth:`Backend.rollback <blitzdb.backends.file.Backend.rollback>` function to roll back the state of the database to the beginning of a transaction, if needed. By default, Blitz uses a **local isolation level** for transactions, so changes you make to the state of the database will be visible to parts of your program using the same backend, but will only be written to disk when :py:meth:`Backend.commit <blitzdb.backends.file.Backend.commit>` is invoked.
+.. note:: 
+
+    Use the :py:meth:`Backend.begin <blitzdb.backends.file.Backend.begin>` function to start a new database transaction and the :py:meth:`Backend.rollback <blitzdb.backends.file.Backend.rollback>` function to roll back the state of the database to the beginning of a transaction, if needed. By default, Blitz uses a **local isolation level** for transactions, so changes you make to the state of the database will be visible to parts of your program using the same backend, but will only be written to disk when :py:meth:`Backend.commit <blitzdb.backends.file.Backend.commit>` is invoked. 
 
 Retrieving Documents
 --------------------
@@ -129,11 +129,7 @@
 
     **Pro-Tip**
 
-<<<<<<< HEAD
     If Blitz can't find a document matching your query, it will raise a :py:class:`Document.DoesNotExist <blitzdb.document.Document.DoesNotExist>` exception. Likewise, if it finds more than one document matching your query it will raise :py:class:`Document.MultipleDocumentsReturned <blitzdb.document.Document.MultipleDocumentsReturned>`. These exceptions are specific to the document class to which they belong and can be accessed as attributes of it, e.g. like this:
-=======
-    If Blitz can't find a document matching your query, it will raise a :py:class:`Document.DoesNotExist <blitzdb.document.Document.DoesNotExist>` exception. Likewise, if it finds more than one document matching your query it will raise :py:class:`Document.MultipleObjectsReturned <blitzdb.document.Document.MultipleObjectsReturned>`. These exceptions are specific to the document class to which they belong and can be accessed as attributes of it, e.g. like this:
->>>>>>> 564135d4
 
     .. code-block:: python
 
@@ -212,14 +208,14 @@
 
 .. note::
 
-    When an object gets loaded from the database, references to other objects that it contains will get loaded **lazily**, i.e. they will get initialized with only their primary key and the name of the collection they can be found in. Their attributes will get automatically loaded if (and only if) you should request them.
+    When an object gets loaded from the database, references to other objects that it contains will get loaded **lazily**, i.e. they will get initialized with only their primary key and the name of the collection they can be found in. Their attributes will get automatically loaded if (and only if) you should request them. 
 
     Like this, Blitz avoids performing multiple reads from the database unless they are really needed. As a bonus, lazy loading also solves the problem of cyclic document references (like in the example above).
 
 Advanced Querying
 -----------------
 
-Like MongoDB, Blitz supports advanced query operators, which you can include in your query be prefixing them with a `$`. Currently, the following operator expressions are supported:
+Like MongoDB, Blitz supports advanced query operators, which you can include in your query be prefixing them with a `$`. Currently, the following operator expressions are supported: 
 
 * **$and** : Performs a boolean **AND** on two or more expressions
 * **$or** : Performs a boolean **OR** on two or more expressions
